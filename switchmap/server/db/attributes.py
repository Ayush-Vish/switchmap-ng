--- conflicted
+++ resolved
@@ -209,11 +209,7 @@
     sys_name = graphene.String(
         resolver=resolve_sys_name, description="System name"
     )
-<<<<<<< HEAD
-    name = graphene.String(resolver=resolve_name, description="System name")
-=======
     name = graphene.String(resolver=resolve_name, description="Device name")
->>>>>>> de2921eb
     hostname = graphene.String(
         resolver=resolve_hostname, description="System hostname"
     )
